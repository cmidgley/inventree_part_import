--- conflicted
+++ resolved
@@ -196,15 +196,9 @@
                 )
 
 CATEGORY_ATTRIBUTES = {
-<<<<<<< HEAD
-    "_parameters", "_description", "_ignore", "_structural", "_aliases", "_ipn_format",
+    "_parameters", "_omit_parameters", "_description", "_ignore", "_structural", "_aliases", "_ipn_format",
 }
-def parse_category_recursive(categories_dict, parameters=tuple(), path=tuple(), parent=None):
-=======
-    "_parameters", "_omit_parameters", "_description", "_ignore", "_structural", "_aliases"
-}
-def parse_category_recursive(categories_dict, parent_parameters=tuple(), path=tuple()):
->>>>>>> 7237a3de
+def parse_category_recursive(categories_dict, parent_parameters=tuple(), path=tuple(), parent=None):
     if not categories_dict:
         return {}
 
@@ -223,14 +217,8 @@
             if child.startswith("_") and child not in CATEGORY_ATTRIBUTES:
                 warning(f"ignoring unknown special attribute '{child}' in category '{name}'")
 
-<<<<<<< HEAD
         default_ipn_format = parent.ipn_format if parent else get_config().get("ipn_format")
 
-        new_parameters = parameters + tuple(values.get("_parameters", []))
-        new_path = path + (name,)
-
-        categories[new_path] = category = Category(
-=======
         omitted_parameters = values.get("_omit_parameters", [])
         parameters = tuple(set(parent_parameters) - set(omitted_parameters))
         parameters += tuple(values.get("_parameters", []))
@@ -238,26 +226,18 @@
             warning(f"failed to omit parameter '{parameter}' in category '{name}'")
 
         new_path = path + (name,)
-        categories[new_path] = Category(
->>>>>>> 7237a3de
+        categories[new_path] = category = Category(
             name=name,
             path=list(new_path),
             description=values.get("_description", name),
             ignore=values.get("_ignore", False),
             structural=values.get("_structural", False),
             aliases=values.get("_aliases", []),
-<<<<<<< HEAD
             ipn_format=values.get("_ipn_format", default_ipn_format),
-            parameters=new_parameters,
-        )
-
-        categories.update(parse_category_recursive(values, new_parameters, new_path, category))
-=======
             parameters=parameters,
         )
 
-        categories.update(parse_category_recursive(values, parameters, new_path))
->>>>>>> 7237a3de
+        categories.update(parse_category_recursive(values, parameters, new_path, category))
 
     return categories
 
