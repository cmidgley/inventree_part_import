[project]
name = "inventree-part-import"
version = "1.8.1"
description = "CLI to import parts from suppliers like DigiKey, LCSC, Mouser, etc. to InvenTree"
readme = "README.md"
requires-python = ">=3.10"
classifiers = [
    "Environment :: Console",
    "Operating System :: OS Independent",
    "Programming Language :: Python :: 3",
    "License :: OSI Approved :: MIT License",
    "Development Status :: 5 - Production/Stable",
]
license = "MIT"
authors = [{ name = "Bobbe", email = "mail@30350n.de" }]
dependencies = [
<<<<<<< HEAD
  "beautifulsoup4",
  "click",
  "cutie",
  "digikey-api>=1.0",
  "fake-useragent",
  "inventree>=0.13.2",
  "isocodes",
  "jinja2",
  "mouser>=0.1.5",
  "platformdirs>=3.2.0",
  "pyyaml",
  "requests",
  "tablib[ods, xls, xlsx]",
  "thefuzz",
=======
    "beautifulsoup4",
    "browser-cookie3",
    "click",
    "cutie",
    "digikey-api>=1.0",
    "fake-useragent",
    "inventree>=0.13.2",
    "isocodes",
    "mouser>=0.1.5",
    "platformdirs>=3.2.0",
    "pyyaml",
    "requests",
    "tablib[ods, xls, xlsx]",
    "thefuzz",
>>>>>>> 7237a3de
]

[project.urls]
Homepage = "https://github.com/30350n/inventree_part_import"

[project.scripts]
inventree-part-import = "inventree_part_import.cli:inventree_part_import"

[build-system]
requires = ["hatchling"]
build-backend = "hatchling.build"

[tool.hatch.build]
exclude = [
    ".git/",
    ".github/",
    ".gitignore",
    ".gitmodules",
    ".pre-commit-config.yaml",
    "tests/",
    "tasks.py",
    "shell.nix",
]

[project.optional-dependencies]
dev = ["autopep8", "pre-commit", "pytest"]

[tool.autopep8]
aggressive = 3
max_line_length = 96
ignore = "E12,E13,E201,E202,E221,E241,E261,E302,E305,E401,E402"

[tool.isort]
line_length = 96
lines_after_imports = 1
combine_straight_imports = true

[tool.pytest.ini_options]
filterwarnings = ["ignore::DeprecationWarning:fake_useragent.*"]
pythonpath = ["."]

[tool.codespell]
ignore-words-list = "leaded"<|MERGE_RESOLUTION|>--- conflicted
+++ resolved
@@ -14,22 +14,6 @@
 license = "MIT"
 authors = [{ name = "Bobbe", email = "mail@30350n.de" }]
 dependencies = [
-<<<<<<< HEAD
-  "beautifulsoup4",
-  "click",
-  "cutie",
-  "digikey-api>=1.0",
-  "fake-useragent",
-  "inventree>=0.13.2",
-  "isocodes",
-  "jinja2",
-  "mouser>=0.1.5",
-  "platformdirs>=3.2.0",
-  "pyyaml",
-  "requests",
-  "tablib[ods, xls, xlsx]",
-  "thefuzz",
-=======
     "beautifulsoup4",
     "browser-cookie3",
     "click",
@@ -38,13 +22,13 @@
     "fake-useragent",
     "inventree>=0.13.2",
     "isocodes",
+    "jinja2",
     "mouser>=0.1.5",
     "platformdirs>=3.2.0",
     "pyyaml",
     "requests",
     "tablib[ods, xls, xlsx]",
     "thefuzz",
->>>>>>> 7237a3de
 ]
 
 [project.urls]
