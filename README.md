--- conflicted
+++ resolved
@@ -102,11 +102,7 @@
   (set to null to disable)
 - `interactive_category_matches`: the maximum number of categories to display in interactive mode
 - `interactive_parameter_matches`: the maximum number of parameters to display in interactive mode
-<<<<<<< HEAD
-- `ipn_format`: Optional default template for defining IPN part numbers.  See [IPN Templates](ipn_formats).
-=======
 - `ipn_format`: Optional default template for defining IPN part numbers.  See [IPN Formats](ipn_formats).
->>>>>>> 57edd1fd
 - `part_selection_format`: standard python format str used to format each line of the
   interactive part selection menu (any fields from the `ApiPart` dataclass can be used,
   defaults to: `"{MPN} | {manufacturer} | {SKU} | {supplier_link}"`)
@@ -212,17 +208,6 @@
     _unit: V # experimental, this can lead to import problems
 ```
 
-<<<<<<< HEAD
-### IPN Templates
-
-You can optionally use IPN templates to define a custom IPN name on parts.  If you do not configure
-any templates, the IPN value is not used.  When templates are defined, which are standard Jinja2
-templates, the template result along with the CLI option `--ipn never|new|always`, are used to
-define the IPN value.  You can have a single default template for all imports, or customize the
-template per category in the hierarchy.
-
-Templates have several context variables available:
-=======
 ### IPN Formats
 
 You can optionally use IPN formats to define a custom IPN name on parts.  If you do not configure
@@ -232,7 +217,6 @@
 format per category in the hierarchy.
 
 Formats have several context variables available:
->>>>>>> 57edd1fd
 
 - `category`: the category name of the part
 - `manufacturer`: the name of the part manufacturer
@@ -253,26 +237,11 @@
   > option on several parts which will show the template results without updating the database.
 
   > A missing value for a context variable, such as a parameter that doesn't exist, will result in an empty value.
-<<<<<<< HEAD
-  > Template values are filtered to remove all leading, trailing, and duplicate common
-=======
   > Format values are filtered to remove all leading, trailing, and duplicate common
->>>>>>> 57edd1fd
   > separator values (`-`, `_`, and spaces), to avoid names like `RES---322` when parameter values are
   > not matched.
 
 The first supplier that finds a matching part will be used to define the context variables for the
-<<<<<<< HEAD
-template (for example, the parameters from the first successful supplier search).  Use the `-s <supplier>` option to always search a specific supplier first.
-
-You optionally specify category-specific templates in
-`(categories.yaml)[categoriesyaml]` using `_ipn_format`.  For example, `Resistor` might have
-`RES-{{ parameters.Resistance }}` whereas `Capacitor` might use `CAP-{{ parameters.Capacitance }}`.
-Templates are searched in hierarchical order, starting with the closest category and working up the
-tree to the top level.   If no category template is found, the default template
-in `(config.yaml)[configyaml]` under `ipn_format` is used.  If no template is found, the IPN number will not be
-added.  Use the `--ipn never|new|always` CLI option for runtime control, where `new`
-=======
 format (for example, the parameters from the first successful supplier search).  Use the `-s <supplier>` option to always search a specific supplier first.
 
 You optionally specify category-specific formats in
@@ -282,7 +251,6 @@
 tree to the top level.   If no category format is found, the default format
 in [`config.yaml`](#configyaml) under `ipn_format` is used.  If no format is found, the IPN number will not be
 added.  Use the `--ipn false|true|overwrite` CLI option for runtime control, where `true`
->>>>>>> 57edd1fd
 is the default behavior (only add an IPN if the part does not already have one)
 
 ### Pre Creation Hooks (`hooks.py`)
